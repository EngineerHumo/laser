--- conflicted
+++ resolved
@@ -800,7 +800,6 @@
                 img.save(output_image_path)
                 continue
 
-<<<<<<< HEAD
             img = load_input_image(image_path)
             width, height = img.size
 
@@ -872,34 +871,6 @@
                     image_name=image_path.name,
                 )
                 recent_frames.append(frame_stats)
-=======
-            with Image.open(image_path) as img:
-                img = img.convert("RGB")
-                width, height = img.size
-
-                spots = []
-                for det in detections:
-                    center_x = det.x_center * width
-                    center_y = det.y_center * height
-                    spot_patch = crop_spot(img, center_x, center_y)
-                    spot_tensor = prepare_spot_tensor(spot_patch, normalise)
-                    spots.append(spot_tensor)
-
-                spot_batch = torch.stack(spots, dim=0).to(device)
-                global_tensor = prepare_global_tensor(img, normalise)
-                global_batch = global_tensor.unsqueeze(0).repeat(len(detections), 1, 1, 1).to(device)
-
-                embeddings, _ = model(spot_batch, global_batch)
-                logits = arcface.inference(embeddings)
-                predicted = torch.argmax(logits, dim=1)
-
-                similarity_matrix = logits.detach().cpu().numpy()
-                fallback_classes = predicted.cpu().tolist()
-                num_classes = similarity_matrix.shape[1]
-
-                txt_classes = [det.class_id for det in detections]
-                txt_counts = _counts_from_classes(txt_classes, num_classes)
->>>>>>> 5bd2ba22
 
                 dropped_v_frames: list[FrameStatistics] = []
                 dropped_distribution_frame: Optional[FrameStatistics] = None
